--- conflicted
+++ resolved
@@ -6,12 +6,7 @@
 import arrow
 import numpy as np
 import pandas as pd
-from zillionare_core_types.core.types import (
-    Frame,
-    FrameType,
-    SecurityType,
-    stock_bars_dtype,
-)
+from coretypes import Frame, FrameType, SecurityType, stock_bars_dtype
 
 from omicron.core.errors import DataNotReadyError
 from omicron.dal import cache, influxdb
@@ -339,15 +334,10 @@
         n2 = len(part2)
         n1 = n - n2
         if n1 > 0:
-<<<<<<< HEAD
-            pend = cal.shift(cls.get_cached_first_frame(frame_type), -1, frame_type)
-            part1 = await cls._get_persisted_bars(
-=======
             pend = TimeFrame.shift(
                 cls.get_cached_first_frame(frame_type), -1, frame_type
             )
-            part1 = await cls._get_persited_bars(
->>>>>>> 3dc921b5
+            part1 = await cls._get_persisted_bars(
                 code, end=pend, n=n1, frame_type=frame_type
             )
             part1 = part1[(-n1):]
