--- conflicted
+++ resolved
@@ -1153,22 +1153,13 @@
         if frame is None:
             raise ValueError("frame cannot be None")
         if ft not in (FrameType.WEEK, FrameType.MONTH):
-<<<<<<< HEAD
-            raise ValueError("FrameType only supports WEEK and MONTH")
-=======
             raise ValueError(f"FrameType only supports WEEK and MONTH: {ft}")
->>>>>>> ccea5cf5
 
         if isinstance(frame, datetime.datetime):
             frame = frame.date()
 
-<<<<<<< HEAD
         if frame < CALENDAR_START:
-            raise ValueError(f"frame {frame} should be >= {CALENDAR_START}")
-=======
-        if frame < arrow.get("2005-01-04").date():
-            raise ValueError(f"cannot be earlier than 2005-01-04: {frame}")
->>>>>>> ccea5cf5
+            raise ValueError(f"cannot be earlier than {CALENDAR_START}: {frame}")
 
         if ft == FrameType.WEEK:
             if not cls.is_trade_day(frame):  # 非交易日的情况，直接加1
