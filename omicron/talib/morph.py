--- conflicted
+++ resolved
@@ -337,22 +337,15 @@
         如果给定行情中未找到满足参数的最低点，则返回两个空值数组。
     """
 
-    assert len(close) > 60, "must provide an array with at least 61 length!"
+    assert len(close) >= 60, "must provide an array with at least 60 length!"
 
     if close.dtype != np.float64:
         close = close.astype(np.float64)
 
-<<<<<<< HEAD
     if thresh is None:
-        std = np.std((close[-60:] - close[-61:-1]) / close[-61:-1] - 1)
+        std = np.std(close[-59:] / close[-60:-1] - 1)
         thresh = (2 * std, -2 * std)
 
-=======
-    if thresh is None: 
-        std = np.std(close[-59:]/close[-60:-1] - 1)
-        thresh = (2*std, -2*std)
-    
->>>>>>> b8cd5492
     pivots = peak_valley_pivots(close, thresh[0], thresh[1])
     flags = pivots[pivots != 0]
     increased = None
