"""形态检测相关方法"""
import logging
from enum import IntEnum
from typing import Callable, List, Optional, Tuple

import numpy as np
import pandas as pd
import talib as ta
from coretypes import bars_dtype
from zigzag import peak_valley_pivots

from omicron.talib.core import clustering, moving_average

logger = logging.getLogger(__name__)


class CrossFlag(IntEnum):
    UPCROSS = 1
    DOWNCROSS = -1
    NONE = 0


def cross(f: np.ndarray, g: np.ndarray) -> CrossFlag:
    """判断序列f是否与g相交。如果两个序列有且仅有一个交点，则返回1表明f上交g；-1表明f下交g

    本方法可用以判断两条均线是否相交。

    returns:
        (flag, index), 其中flag取值为：
        0 无效
        -1 f向下交叉g
        1 f向上交叉g
    """
    indices = np.argwhere(np.diff(np.sign(f - g))).flatten()

    if len(indices) == 0:
        return CrossFlag.NONE, 0

    # 如果存在一个或者多个交点，取最后一个
    idx = indices[-1]

    if f[idx] < g[idx]:
        return CrossFlag.UPCROSS, idx
    elif f[idx] > g[idx]:
        return CrossFlag.DOWNCROSS, idx
    else:
        return CrossFlag(np.sign(g[idx - 1] - f[idx - 1])), idx


def vcross(f: np.array, g: np.array) -> Tuple:
    """判断序列f是否与g存在类型v型的相交。即存在两个交点，第一个交点为向下相交，第二个交点为向上
    相交。一般反映为洗盘拉升的特征。

    Examples:

        >>> f = np.array([ 3 * i ** 2 - 20 * i +  2 for i in range(10)])
        >>> g = np.array([ i - 5 for i in range(10)])
        >>> flag, indices = vcross(f, g)
        >>> assert flag is True
        >>> assert indices[0] == 0
        >>> assert indices[1] == 6

    Args:
        f: first sequence
        g: the second sequence

    Returns:
        (flag, indices), 其中flag取值为True时，存在vcross，indices为交点的索引。
    """
    indices = np.argwhere(np.diff(np.sign(f - g))).flatten()
    if len(indices) == 2:
        idx0, idx1 = indices
        if f[idx0] > g[idx0] and f[idx1] < g[idx1]:
            return True, (idx0, idx1)

    return False, (None, None)


def inverse_vcross(f: np.array, g: np.array) -> Tuple:
    """判断序列f是否与序列g存在^型相交。即存在两个交点，第一个交点为向上相交，第二个交点为向下
    相交。可用于判断见顶特征等场合。

    Args:
        f (np.array): [description]
        g (np.array): [description]

    Returns:
        Tuple: [description]
    """
    indices = np.argwhere(np.diff(np.sign(f - g))).flatten()
    if len(indices) == 2:
        idx0, idx1 = indices
        if f[idx0] < g[idx0] and f[idx1] > g[idx1]:
            return True, (idx0, idx1)

    return False, (None, None)


class BreakoutFlag(IntEnum):
    UP = 1
    DOWN = -1
    NONE = 0


def peaks_and_valleys(
    ts: np.ndarray, up_thresh: float = None, down_thresh: float = None
) -> np.ndarray:
    """寻找ts中的波峰和波谷，返回数组指示在该位置上是否为波峰或波谷。如果为1，则为波峰；如果为-1，则为波谷。

    本函数直接使用了zigzag中的peak_valley_pivots. 有很多方法可以实现本功能，比如scipy.signals.find_peaks_cwt, peak_valley_pivots等。本函数更适合金融时间序列，并且使用了cython加速。

    Args:
        ts (np.ndarray): 时间序列
        up_thresh (float): 波峰的阈值，如果为None,则使用ts变化率的二倍标准差
        down_thresh (float): 波谷的阈值，如果为None,则使用ts变化率的二倍标准差乘以-1

    Returns:
        np.ndarray: 返回数组指示在该位置上是否为波峰或波谷。
    """
    if ts.dtype != np.float64:
        ts = ts.astype(np.float64)

    if any([up_thresh is None, down_thresh is None]):
        change_rate = ts[1:] / ts[:-1] - 1
        std = np.std(change_rate)
        up_thresh = up_thresh or 2 * std
        down_thresh = down_thresh or -2 * std

    return peak_valley_pivots(ts, up_thresh, down_thresh)


def support_resist_lines(
    ts: np.ndarray, upthres: float = None, downthres: float = None
) -> Tuple[Callable, Callable, np.ndarray]:
    """计算时间序列的支撑线和阻力线

    使用最近的两个高点连接成阴力线，两个低点连接成支撑线。

    Examples:
        ```python
            def show_support_resist_lines(ts):
                import plotly.graph_objects as go

                fig = go.Figure()

                support, resist, x_start = support_resist_lines(ts, 0.03, -0.03)
                fig.add_trace(go.Scatter(x=np.arange(len(ts)), y=ts))

                x = np.arange(len(ts))[x_start:]
                fig.add_trace(go.Line(x=x, y = support(x)))
                fig.add_trace(go.Line(x=x, y = resist(x)))

                fig.show()

            np.random.seed(1978)
            X = np.cumprod(1 + np.random.randn(100) * 0.01)
            show_support_resist_lines(X)
        ```
        the above code will show this ![](https://images.jieyu.ai/images/202204/support_resist.png)

    Args:
        ts (np.ndarray): 时间序列
        upthres (float, optional): 请参考[peaks_and_valleys][omicron.talib.patterns.peaks_and_valleys]
        downthres (float, optional): 请参考[peaks_and_valleys][omicron.talib.patterns.peaks_and_valleys]

    Returns:
        返回支撑线和阻力线的计算函数及起始点坐标，如果没有支撑线或阻力线，则返回None
    """
    if ts.dtype != np.float64:
        ts = ts.astype(np.float64)

    pivots = peaks_and_valleys(ts, upthres, downthres)
    pivots[0] = 0
    pivots[-1] = 0

    arg_max = np.argwhere(pivots == 1).flatten()
    arg_min = np.argwhere(pivots == -1).flatten()

    resist = None
    support = None

    if len(arg_max) >= 2:
        arg_max = arg_max[-2:]
        y = ts[arg_max]
        coeff = np.polyfit(arg_max, y, deg=1)

        resist = np.poly1d(coeff)

    if len(arg_min) >= 2:
        arg_min = arg_min[-2:]
        y = ts[arg_min]
        coeff = np.polyfit(arg_min, y, deg=1)

        support = np.poly1d(coeff)

    return support, resist, np.min([*arg_min, *arg_max])


def breakout(
    ts: np.ndarray, upthres: float = 0.01, downthres: float = -0.01, confirm: int = 1
) -> BreakoutFlag:
    """检测时间序列是否突破了压力线（整理线）

    Args:
        ts (np.ndarray): 时间序列
        upthres (float, optional): 请参考[peaks_and_valleys][omicron.talib.patterns.peaks_and_valleys]
        downthres (float, optional): 请参考[peaks_and_valleys][omicron.talib.patterns.peaks_and_valleys]
        confirm (int, optional): 经过多少个bars后，才确认突破。默认为1

    Returns:
        如果上向突破压力线，返回1，如果向下突破压力线，返回-1，否则返回0
    """
    support, resist, _ = support_resist_lines(ts[:-confirm], upthres, downthres)

    x0 = len(ts) - confirm - 1
    x = list(range(len(ts) - confirm, len(ts)))

    if resist is not None:
        if np.all(ts[x] > resist(x)) and ts[x0] <= resist(x0):
            return BreakoutFlag.UP

    if support is not None:
        if np.all(ts[x] < support(x)) and ts[x0] >= support(x0):
            return BreakoutFlag.DOWN

    return BreakoutFlag.NONE


def plateaus(
    numbers: np.ndarray, min_size: int, fall_in_range_ratio: float = 0.97
) -> List[Tuple]:
    """统计数组`numbers`中的可能存在的平台整理。

    如果一个数组中存在着子数组，使得其元素与均值的距离落在三个标准差以内的比例超过`fall_in_range_ratio`的，则认为该子数组满足平台整理。

    Args:
        numbers: 输入数组
        min_size: 平台的最小长度
        fall_in_range_ratio: 超过`fall_in_range_ratio`比例的元素落在均值的三个标准差以内，就认为该子数组构成一个平台

    Returns:
        平台的起始位置和长度的数组
    """
    if numbers.size <= min_size:
        n = 1
    else:
        n = numbers.size // min_size

    clusters = clustering(numbers, n)

    plats = []
    for (start, length) in clusters:
        if length < min_size:
            continue

        y = numbers[start : start + length]
        mean = np.mean(y)
        std = np.std(y)

        inrange = len(y[np.abs(y - mean) < 3 * std])
        ratio = inrange / length

        if ratio >= fall_in_range_ratio:
            plats.append((start, length))

    return plats


<<<<<<< HEAD
def rsi_bottom_dev_detect(
    close: np.ndarray,
    thresh: Tuple[float, float] = (0.05, -0.02),
    rsi_limit: float = 20,
) -> Tuple[int, int]:
    """寻找rsi底背离
=======
def rsi_bottom_divergent(
    close: np.array, thresh: Tuple[float, float] = None, rsi_limit: float = 30
) -> int:
    """寻找最近满足条件的rsi底背离。
>>>>>>> 5447a9a1

    返回最后一个数据到最近底背离发生点的距离；没有满足条件的底背离，返回None。

    Args:
        close (np.array): 时间序列收盘价
        thresh (Tuple[float, float]): 请参考[peaks_and_valleys][omicron.talib.morph.peaks_and_valleys]
        rsi_limit (float, optional): RSI发生底背离时的阈值, 默认值30（20效果更佳，但是检测出来数量太少），
        即只过滤RSI6<30的局部最低收盘价。

    Returns:
        返回int类型的整数，表示最后一个数据到最近底背离发生点的距离；没有满足条件的底背离，返回None。
    """
    assert len(close) >= 60, "must provide an array with at least 60 length!"
    if close.dtype != np.float64:
        close = close.astype(np.float64)
    rsi = ta.RSI(close, 6)

    if thresh is None:
        std = np.std(close[-59:] / close[-60:-1] - 1)
        thresh = (2 * std, -2 * std)

    pivots = peak_valley_pivots(close, thresh[0], thresh[1])
    pivots[0], pivots[-1] = 0, 0

    length = len(close)
    valley_index = np.where((pivots == -1) & (rsi <= rsi_limit))[0]

    if len(valley_index) >= 2: 
        if ((close[valley_index[-1]] < close[valley_index[-2]]) and (
            rsi[valley_index[-1]] > rsi[valley_index[-2]]
        )) :
            bottom_dev_distance = length - 1 - valley_index[-1]

            return bottom_dev_distance


def rsi_top_divergent(
    close: np.array, thresh: Tuple[float, float] = None, rsi_limit: float = 70
) -> Tuple[int, int]:
    """寻找最近满足条件的rsi顶背离。

    返回最后一个数据到最近顶背离发生点的距离；没有满足条件的顶背离，返回None。

    Args:
        close (np.array): 时间序列收盘价
        thresh (Tuple[float, float]): 请参考[peaks_and_valleys][omicron.talib.morph.peaks_and_valleys]
        rsi_limit (float, optional): RSI发生顶背离时的阈值, 默认值70（80效果更佳，但是检测出来数量太少），
        即只过滤RSI6>70的局部最高收盘价。

    Returns:
        返回int类型的整数，表示最后一个数据到最近顶背离发生点的距离；没有满足条件的顶背离，返回None。
    """
    assert len(close) >= 60, "must provide an array with at least 60 length!"
    if close.dtype != np.float64:
        close = close.astype(np.float64)
    rsi = ta.RSI(close, 6)

    if thresh is None:
        std = np.std(close[-59:] / close[-60:-1] - 1)
        thresh = (2 * std, -2 * std)

    pivots = peak_valley_pivots(close, thresh[0], thresh[1])
    pivots[0], pivots[-1] = 0, 0

    length = len(close)
    peak_index = np.where((pivots == 1) & (rsi >= rsi_limit))[0]

    if len(peak_index) >= 2: 
        if ((close[peak_index[-1]] > close[peak_index[-2]]) and (
            rsi[peak_index[-1]] < rsi[peak_index[-2]]
        )) :
            top_dev_distance = length - 1 - peak_index[-1]

            return top_dev_distance


def valley_detect(
    close: np.ndarray, thresh: Tuple[float, float] = (0.05, -0.02)
) -> int:
    """给定一段行情数据和用以检测近期已发生反转的最低点，返回该段行情中，最低点到最后一个数据的距离和收益率数组，
    如果给定行情中未找到满足参数的最低点，则返回两个空值数组。

    其中bars的长度一般不小于60，不大于120。此函数采用了zigzag中的谷峰检测方法，其中参数默认(0.05,-0.02),
    此参数对所有股票数据都适用。若满足参数，返回值中，距离为大于0的整数，收益率是0~1的小数。

    Args:
        close (np.ndarray): 具有时间序列的收盘价
        thresh (Tuple[float, float]) : 请参考[peaks_and_valleys][omicron.talib.morph.peaks_and_valleys]

    Returns:
        返回该段行情中，最低点到最后一个数据的距离和收益率数组，
        如果给定行情中未找到满足参数的最低点，则返回两个空值数组。
    """

    assert len(close) >= 60, "must provide an array with at least 60 length!"

    if close.dtype != np.float64:
        close = close.astype(np.float64)

    if thresh is None:
        std = np.std(close[-59:] / close[-60:-1] - 1)
        thresh = (2 * std, -2 * std)

    pivots = peak_valley_pivots(close, thresh[0], thresh[1])
    flags = pivots[pivots != 0]
    increased = None
    lowest_distance = None
    if (flags[-2] == -1) and (flags[-1] == 1):
        length = len(pivots)
        valley_index = np.where(pivots == -1)[0]
        increased = (close[-1] - close[valley_index[-1]]) / close[valley_index[-1]]
        lowest_distance = int(length - 1 - valley_index[-1])

    return lowest_distance, increased


def rsi_watermarks(
    close: np.array, thresh: Tuple[float, float] = None
) -> Tuple[float, float, float]:
    """给定一段行情数据和用以检测顶和底的阈值，返回该段行情中，谷和峰处RSI均值，最后一个RSI6值。

    其中close的长度一般不小于60，不大于120。返回值中，一个为low_wartermark（谷底处RSI值），
    一个为high_wartermark（高峰处RSI值)，一个为RSI6的最后一个值，用以对比前两个警戒值。

    Args:
        close (np.array): 具有时间序列的收盘价
        thresh (Tuple[float, float]) : None适用所有股票，不必更改，也可自行设置。

    Returns:
        返回数组[low_watermark, high_watermark， rsi[-1]], 第一个为最近两个最低收盘价的RSI均值， 第二个为最近两个最高收盘价的RSI均值。
        若传入收盘价只有一个最值，只返回一个。没有最值，则返回None, 第三个为实际的最后RSI6的值。
    """
    assert len(close) >= 60, "must provide an array with at least 60 length!"

    if thresh is None:
        std = np.std(close[-59:] / close[-60:-1] - 1)
        thresh = (2 * std, -2 * std)

    if close.dtype != np.float64:
        close = close.astype(np.float64)
    rsi = ta.RSI(close, 6)

    pivots = peak_valley_pivots(close, thresh[0], thresh[1])
    pivots[0], pivots[-1] = 0, 0  # 掐头去尾

    # 峰值RSI>70; 谷处的RSI<30;
    peaks_rsi_index = np.where((rsi > 70) & (pivots == 1))[0]
    valleys_rsi_index = np.where((rsi < 30) & (pivots == -1))[0]

    if len(peaks_rsi_index) == 0:
        high_watermark = None
    elif len(peaks_rsi_index) == 1:
        high_watermark = rsi[peaks_rsi_index[0]]
    else:  # 有两个以上的峰，通过最近的两个峰均值来确定走势
        high_watermark = np.nanmean(rsi[peaks_rsi_index[-2:]])

    if len(valleys_rsi_index) == 0:
        low_watermark = None
    elif len(valleys_rsi_index) == 1:
        low_watermark = rsi[valleys_rsi_index[0]]
    else:  # 有两个以上的峰，通过最近的两个峰来确定走势
        low_watermark = np.nanmean(rsi[valleys_rsi_index[-2:]])

    return low_watermark, high_watermark, rsi[-1]


def rsi_bottom_distance(
    close: np.array, thresh: Tuple[float, float] = None) -> int:
    '''根据给定的收盘价，计算最后一个数据到上一个发出rsi低水平的距离，
    如果从上一个最低点rsi到最后一个数据并未发出低水平信号，
    返回最后一个数据到上一个发出最低点rsi的距离。

    其中close的长度一般不小于60。
    返回值为距离整数，不满足条件则返回None。

    Args:
        close (np.array): 具有时间序列的收盘价
        thresh (Tuple[float, float]) : None适用所有股票，不必更改，也可自行设置。

    Returns:
        返回最后一个数据到上一个发出rsi低水平的距离。
        如果从上一个最低点rsi到最后一个数据并未发出低水平信号，
        返回最后一个数据到上一个发出最低点rsi的距离。
        除此之外，返回None。'''


    assert len(close) >= 60, "must provide an array with at least 60 length!"

    if close.dtype != np.float64:
        close = close.astype(np.float64)

    if thresh is None:
        std = np.std(close[-59:] / close[-60:-1] - 1)
        thresh = (2 * std, -2 * std)

    rsi = ta.RSI(close, 6)

    watermarks = rsi_watermarks(close, thresh)
    if watermarks is not None:
        low_watermark, _, _ = watermarks
        pivots = peak_valley_pivots(close, thresh[0], thresh[1])
        pivots[0], pivots[-1] = 0, 0

        # 谷值RSI<30
        valley_rsi_index = np.where((rsi < 30) & (pivots == -1))[0]

        # RSI低水平的最大值：低水平*1.01
        low_rsi_index = np.where(rsi<=low_watermark*1.01)[0]

        
        if len(valley_rsi_index) >0:
            distance = len(rsi)-1-valley_rsi_index[-1]
            if len(low_rsi_index)>0:
                if low_rsi_index[-1]>=valley_rsi_index[-1]:
                    distance = len(rsi)-1-low_rsi_index[-1]
            return distance
            

def rsi_top_distance(
    close: np.array, thresh: Tuple[float, float] = None) -> int:
    '''根据给定的收盘价，计算最后一个数据到上一个发出rsi高水平的距离，
    如果从上一个最高点rsi到最后一个数据并未发出高水平信号，
    返回最后一个数据到上一个发出最高点rsi的距离。

    其中close的长度一般不小于60。
    返回值为距离整数，不满足条件则返回None。

    Args:
        close (np.array): 具有时间序列的收盘价
        thresh (Tuple[float, float]) : None适用所有股票，不必更改，也可自行设置。

    Returns:
        返回最后一个数据到上一个发出rsi高水平的距离。
        如果从上一个最高点rsi到最后一个数据并未发出高水平信号，
        返回最后一个数据到上一个发出最高点rsi的距离。
        除此之外，返回None。'''


    assert len(close) >= 60, "must provide an array with at least 60 length!"

    if close.dtype != np.float64:
        close = close.astype(np.float64)

    if thresh is None:
        std = np.std(close[-59:] / close[-60:-1] - 1)
        thresh = (2 * std, -2 * std)

    rsi = ta.RSI(close, 6)

    watermarks = rsi_watermarks(close, thresh)
    if watermarks is not None:
        _, high_watermark, _ = watermarks
        pivots = peak_valley_pivots(close, thresh[0], thresh[1])
        pivots[0], pivots[-1] = 0, 0

        # 峰值RSI>70
        peak_rsi_index = np.where((rsi > 70) & (pivots == 1))[0]

        # RSI高水平的最小值：高水平*0.99
        high_rsi_index = np.where(rsi>=high_watermark*0.99)[0]

        if len(peak_rsi_index)>0:
            distance = len(rsi)-1-peak_rsi_index[-1]
            if len(high_rsi_index)>0:
                if high_rsi_index[-1]>=peak_rsi_index[-1]:
                    distance = len(rsi)-1-high_rsi_index[-1]
            return distance


def rsi_predict_price(
    close: np.ndarray, thresh: Tuple[float, float] = None
) -> Tuple[float, float]:
    """给定一段行情，根据最近的两个RSI的极小值和极大值预测下一个周期可能达到的最低价格和最高价格。

    其原理是，以预测最近的两个最高价和最低价，求出其相对应的RSI值，求出最高价和最低价RSI的均值，
    若只有一个则取最近的一个。再由RSI公式，反推价格。此时返回值为(None, float)，即只有最高价，没有最低价。反之亦然。

    Args:
        close (np.ndarray): 具有时间序列的收盘价
        thresh (Tuple[float, float]) : 请参考[peaks_and_valleys][omicron.talib.morph.peaks_and_valleys]

    Returns:
        返回数组[predicted_low_price, predicted_high_price], 数组第一个值为利用达到之前最低收盘价的RSI预测的最低价。
        第二个值为利用达到之前最高收盘价的RSI预测的最高价。
    """
    assert len(close) >= 60, "must provide an array with at least 60 length!"

    if thresh is None:
        std = np.std(close[-59:] / close[-60:-1] - 1)
        thresh = (2 * std, -2 * std)

    if close.dtype != np.float64:
        close = close.astype(np.float64)

    valley_rsi, peak_rsi, _ = rsi_watermarks(close, thresh=thresh)
    pivot = peak_valley_pivots(close, thresh[0], thresh[1])
    pivot[0], pivot[-1] = 0, 0  # 掐头去尾

    price_change = pd.Series(close).diff(1).values
    ave_price_change = (abs(price_change)[-6:].mean()) * 5
    ave_price_raise = (np.maximum(price_change, 0)[-6:].mean()) * 5

    if valley_rsi is not None:
        predicted_low_change = (ave_price_change) - ave_price_raise / (
            0.01 * valley_rsi
        )
        if predicted_low_change > 0:
            predicted_low_change = 0
        predicted_low_price = close[-1] + predicted_low_change
    else:
        predicted_low_price = None

    if peak_rsi is not None:
        predicted_high_change = (ave_price_raise - ave_price_change) / (
            0.01 * peak_rsi - 1
        ) - ave_price_change
        if predicted_high_change < 0:
            predicted_high_change = 0
        predicted_high_price = close[-1] + predicted_high_change
    else:
        predicted_high_price = None

    return predicted_low_price, predicted_high_price


def energy_hump(bars: bars_dtype, thresh=2) -> Optional[Tuple[int, int]]:
    """检测`bars`中是否存在两波以上量能剧烈增加的情形（能量驼峰），返回最后一波距现在的位置及区间长度。

    注意如果最后一个能量驼峰距现在过远（比如超过10个bar),可能意味着资金已经逃离，能量已经耗尽。

    Args:
        bars: 行情数据
        thresh: 最后一波量必须大于20天均量的倍数。
    Returns:
        如果不存在能量驼峰的情形，则返回None，否则返回最后一个驼峰离现在的距离及区间长度。
    """
    vol = bars["volume"]

    std = np.std(vol[1:] / vol[:-1])
    pvs = peak_valley_pivots(vol, std, 0)

    frames = bars["frame"]

    pvs[0] = 0
    pvs[-1] = -1
    peaks = np.argwhere(pvs == 1)

    mn = np.mean(vol[peaks])

    # 顶点不能缩量到尖峰均值以下
    real_peaks = np.intersect1d(np.argwhere(vol > mn), peaks)

    if len(real_peaks) < 2:
        return None

    logger.debug("found %s peaks at %s", len(real_peaks), frames[real_peaks])
    lp = real_peaks[-1]
    ma = moving_average(vol, 20)[lp]
    if vol[lp] < ma * thresh:
        logger.debug(
            "vol of last peak[%s] is less than mean_vol(20) * thresh[%s]",
            vol[lp],
            ma * thresh,
        )
        return None

<<<<<<< HEAD
    return len(bars) - real_peaks[-1], real_peaks[-1] - real_peaks[0]
=======
    return len(bars) - real_peaks[-1], real_peaks[-1] - real_peaks[0]




>>>>>>> 5447a9a1
<|MERGE_RESOLUTION|>--- conflicted
+++ resolved
@@ -266,19 +266,10 @@
     return plats
 
 
-<<<<<<< HEAD
-def rsi_bottom_dev_detect(
-    close: np.ndarray,
-    thresh: Tuple[float, float] = (0.05, -0.02),
-    rsi_limit: float = 20,
-) -> Tuple[int, int]:
-    """寻找rsi底背离
-=======
 def rsi_bottom_divergent(
     close: np.array, thresh: Tuple[float, float] = None, rsi_limit: float = 30
 ) -> int:
     """寻找最近满足条件的rsi底背离。
->>>>>>> 5447a9a1
 
     返回最后一个数据到最近底背离发生点的距离；没有满足条件的底背离，返回None。
 
@@ -645,12 +636,8 @@
         )
         return None
 
-<<<<<<< HEAD
     return len(bars) - real_peaks[-1], real_peaks[-1] - real_peaks[0]
-=======
-    return len(bars) - real_peaks[-1], real_peaks[-1] - real_peaks[0]
-
-
-
-
->>>>>>> 5447a9a1
+
+
+
+
