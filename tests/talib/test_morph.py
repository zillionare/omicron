--- conflicted
+++ resolved
@@ -11,12 +11,12 @@
     inverse_vcross,
     peaks_and_valleys,
     polyfit,
+    rsi_bottom_dev_detect,
+    rsi_predict_price,
+    rsi_watermarks,
     slope,
     support_resist_lines,
     vcross,
-    rsi_bottom_dev_detect,
-    rsi_watermarks,
-    rsi_predict_price,
 )
 
 
@@ -353,10 +353,7 @@
         self.assertEqual(BreakoutFlag.NONE, breakout(y, 0.03, -0.03, confirm=2))
 
         y = np.concatenate([X, [0.8, 0.75]])
-<<<<<<< HEAD
         self.assertEqual(BreakoutFlag.NONE, breakout(y, 0.03, -0.03, confirm=2))
-=======
-        self.assertEqual(BreakoutFlag.DOWN, breakout(y, 0.03, -0.03, confirm=2))
 
     def test_rsi_bottom_dev_detect(self):
 
@@ -604,7 +601,9 @@
             12.26,
         ]
         X = np.array(X)
-        bottom_dev_type, bottom_dev_distance = rsi_bottom_dev_detect(X, (0.04, -0.04), 30)
+        bottom_dev_type, bottom_dev_distance = rsi_bottom_dev_detect(
+            X, (0.04, -0.04), 30
+        )
         self.assertTrue(bottom_dev_distance == 6)
         self.assertTrue(bottom_dev_type == 1)
 
@@ -826,11 +825,15 @@
         ]
         X = np.array(X)
 
-        bottom_dev_type, bottom_dev_distance = rsi_bottom_dev_detect(X, (0.01, -0.01), 30)
+        bottom_dev_type, bottom_dev_distance = rsi_bottom_dev_detect(
+            X, (0.01, -0.01), 30
+        )
         self.assertTrue(bottom_dev_distance == 19)
         self.assertTrue(bottom_dev_type == 2)
 
-        bottom_dev_type, bottom_dev_distance = rsi_bottom_dev_detect(X, (0.05, -0.05), 20)
+        bottom_dev_type, bottom_dev_distance = rsi_bottom_dev_detect(
+            X, (0.05, -0.05), 20
+        )
         self.assertTrue(bottom_dev_distance == None)
         self.assertTrue(bottom_dev_type == 0)
 
@@ -846,7 +849,7 @@
         pct_change *= signal
         price = 10 + np.cumprod(pct_change + 1)
 
-        data = np.array(price, dtype=[("close", "f4")])['close']
+        data = np.array(price, dtype=[("close", "f4")])["close"]
         thresh = [0.01, -0.01]
         actual = rsi_predict_price(data[:-1], thresh=thresh)
         exp = (11.181273684882008, 12.931359226859442)
@@ -884,5 +887,4 @@
         low_watermark, high_watermark = rsi_watermarks(data, thresh)
 
         self.assertTrue(low_watermark == None)
-        self.assertTrue(high_watermark == None)
->>>>>>> afb8e5a6
+        self.assertTrue(high_watermark == None)