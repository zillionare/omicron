--- conflicted
+++ resolved
@@ -14,9 +14,6 @@
 from omicron.extensions import numpy_append_fields
 from omicron.models.stock import Stock
 from omicron.models.timeframe import TimeFrame
-<<<<<<< HEAD
-from tests import assert_bars_equal, init_test_env
-=======
 from tests import assert_bars_equal, bars_from_csv, init_test_env
 
 cfg = cfg4py.get_instance()
@@ -25,7 +22,6 @@
 
 ranges_30m = ranges_1m.copy()
 ranges_1d = ranges_1m.copy()
->>>>>>> 2e0ebcde
 
 
 class StockTest(unittest.IsolatedAsyncioTestCase):
@@ -940,47 +936,9 @@
             for col in ["high_limit", "low_limit"]:
                 np.testing.assert_array_almost_equal(expected[col], actual[col])
 
-<<<<<<< HEAD
-        await cache._sys_.set("second_data_source", "ht")
-        second_data_source = await cache._sys_.get("second_data_source")
-        key = f"{second_data_source}bars:{FrameType.MIN1.value}:{'000001.XSHE'}"
-        pl = cache.security.pipeline()
-        for bar in data:
-            val = [*bar]
-            val[0] = TimeFrame.time2int(val[0])
-            pl.hset(key, val[0], ",".join(map(str, val)))
-
-        await pl.execute()
-
-        end = datetime.datetime(2022, 1, 10, 9, 46)
-        bars = await Stock._get_cached_bars(
-            "000001.XSHE", end, 10, FrameType.MIN15, unclosed=False
-        )
-        exp_data = np.array(
-            [
-                (
-                    datetime.datetime(2022, 1, 10, 9, 45),
-                    17.29,
-                    17.42,
-                    17.08,
-                    17.13,
-                    35288700.0,
-                    6.09085805e08,
-                    121.71913,
-                )
-            ],
-            dtype=stock_bars_dtype,
-        )
-        assert_bars_equal(exp_data, bars)
-        await cache._sys_.delete("second_data_source")
-
-    async def test_get_bars(self):
-        await Stock.reset_cache()
-=======
     async def test_batch_get_cached_bars(self):
         codes = ["000001.XSHE", "000002.XSHE", "000004.XSHE"]
         stop = ranges_1m["cache_stop"]
->>>>>>> 2e0ebcde
 
         ft = FrameType.MIN1
         unclosed = True
