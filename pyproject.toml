--- conflicted
+++ resolved
@@ -44,15 +44,10 @@
 arrow = "^1.2"
 numpy = "1.21.*"
 aioredis = "1.3.1"
-<<<<<<< HEAD
-scikit-learn = "1.0.1"
-
-=======
 scikit-learn = [
     {url = "https://pypi.jieyu.ai/simple/scikit-learn/scikit_learn-1.0-cp39-cp39-macosx_11_0_arm64.whl", markers = "platform_machine == 'arm64'"},
     {version="1.0.*", markers = "platform_system == 'linux'"}
 ]
->>>>>>> 4efbb774
 
 black  = { version = "20.8b1", optional = true}
 isort  = { version = "5.6.4", optional = true}
