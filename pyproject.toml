
[tool.poetry]
name = "zillionare-omicron"
packages = [
    {include = "omicron"}
]
version = "1.1.6"
description = "Core Library for Zillionare"
authors = ["jieyu <code@jieyu.ai>"]
license = "MIT"
readme = "README.md"
homepage = "https://zillionare-omicron.readthedocs.io"
repository = "https://github.com/zillionare/omicron"
documentation = "https://zillionare-omicron.readthedocs.io"
keywords = ["AI", "quant", "trade", "stock"]
classifiers = [
    "Development Status :: 3 - Alpha",
    "Intended Audience :: Developers",
    "License :: OSI Approved :: MIT License",
    "Natural Language :: English",
    "Programming Language :: Python :: 3",
]
include = [
    "LICENSE",
    "README.md",
    "HISTORY.md",
    "AUTHORS.md",
    "docs/*",
    "tests/*"
]

[tool.poetry.dependencies]
python = ">=3.9,<3.10"
sh = "1.14.1"
asyncpg = "0.21.0"
gino = "1.0.1"
aiohttp = "3.7.4"
<<<<<<< HEAD
pyemit = "^0.5"
=======
pyemit = "0.4.*"
>>>>>>> 2a24a66e
cfg4py = ">=0.9"
arrow = "^1.2"
numpy = "1.21.*"
scikit-learn = "1.0.1"

black  = { version = "20.8b1", optional = true}
isort  = { version = "5.6.4", optional = true}
doc8  = { version = "0.8.1", optional = true}
flake8  = { version = "3.8.4", optional = true}
pre-commit  = { version = "2.8.2", optional = true}
pytest  = { version = "6.1.2", optional = true}
pytest-cov  = { version = "2.10.1", optional = true}
tox  = { version = "^3.20.1", optional = true}
virtualenv  = { version = "^20.2.2", optional = true}
pip  = { version = "^20.3.1", optional = true}
psutil  = { version = "^5.7.3", optional = true}
mkdocs  = { version = "^1.1.2", optional = true}
mkdocs-include-markdown-plugin  = { version = "^1.0.0", optional = true}
mkdocs-material  = { version = "^6.1.7", optional = true}
mkdocstrings  = { version = "^0.13.6", optional = true}
mkdocs-material-extensions  = { version = "^1.0.1", optional = true}
twine  = { version = "^3.3.0", optional = true}
idna = "^3.3"
mkdocs-autorefs = {version = "^0.1.1", optional = true}
deprecated = "^1.2.12"
pandas = {version = "^1", optional = true}
pybind11 = "^2.8.1"
Cython = "^0.29.24"
scipy = "1.7.2"
livereload = {version = "^2.6.3", optional = true}

[tool.poetry.extras]
test = [
    "pytest",
    "black",
    "isort",
    "doc8",
    "flake8",
    "pytest-cov",
    "psutil",
    "pandas"
    ]

dev = ["tox", "pre-commit", "virtualenv", "pip", "twine"]

doc = [
    "mkdocs",
    "mkdocs-autorefs",
    "mkdocs-include-markdown-plugin",
    "mkdocs-material",
    "mkdocstrings",
    "mkdocs-material-extension",
    "livereload"
    ]

[build-system]
requires = ["poetry-core>=1.0.0"]
build-backend = "poetry.core.masonry.api"<|MERGE_RESOLUTION|>--- conflicted
+++ resolved
@@ -35,11 +35,7 @@
 asyncpg = "0.21.0"
 gino = "1.0.1"
 aiohttp = "3.7.4"
-<<<<<<< HEAD
 pyemit = "^0.5"
-=======
-pyemit = "0.4.*"
->>>>>>> 2a24a66e
 cfg4py = ">=0.9"
 arrow = "^1.2"
 numpy = "1.21.*"
