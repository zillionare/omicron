--- conflicted
+++ resolved
@@ -8,7 +8,7 @@
 packages = [
     {include = "omicron"}
 ]
-version = "2.0.0.0-dev9"
+version = "2.0.0.0-dev10"
 description = "Core Library for Zillionare"
 authors = ["jieyu <code@jieyu.ai>"]
 license = "MIT"
@@ -43,19 +43,15 @@
 arrow = "0.15.8"
 numpy = "^1.22"
 aioredis = "1.3.1"
-<<<<<<< HEAD
-scikit-learn = "0.23.2"
 aiosmtplib = "^1.1.6"
 pandas = "^1.3.5"
-zillionare-core-types = "^0.4"
+zillionare-core-types = "^0.4.1"
 ciso8601 = "^2.2.0"
 Bottleneck = "^1.3.4"
 Cython = "^0.29.28"
 ZigZag = "^0.2.2"
-=======
 scikit-learn = "^1.0.2"
 
->>>>>>> 5d871582
 
 black  = { version = "20.8b1", optional = true}
 isort  = { version = "5.6.4", optional = true}
@@ -77,14 +73,6 @@
 idna = "2.5"
 mkdocs-autorefs = {version = "^0.1.1", optional = true}
 livereload = {version = "^2.6.3", optional = true}
-<<<<<<< HEAD
-
-=======
-aiosmtplib = "^1.1.6"
-pandas = "^1.3.5"
-zillionare-core-types = "^0.4.1"
-ciso8601 = "^2.2.0"
->>>>>>> 5d871582
 
 [tool.poetry.extras]
 test = [
