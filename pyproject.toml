--- conflicted
+++ resolved
@@ -8,11 +8,7 @@
 packages = [
     {include = "omicron"}
 ]
-<<<<<<< HEAD
-version = "0.3.2-alpha.1"
-=======
 version = "1.0.0"
->>>>>>> 6f62c49d
 description = "Core Library for Zillionare"
 authors = ["jieyu <code@jieyu.ai>"]
 license = "MIT"
@@ -45,17 +41,10 @@
 aiohttp = "3.7.4"
 pyemit = "0.4.5"
 cfg4py = ">=0.9"
-<<<<<<< HEAD
-arrow = "^0.15"
-numpy = "^1.18"
-aioredis = "^1.3.1"
-scikit-learn = "^0.23.2"
-=======
 arrow = "0.15.8"
 numpy = "1.20.1"
 aioredis = "1.3.1"
 scikit-learn = "0.23.2"
->>>>>>> 6f62c49d
 
 
 black  = { version = "20.8b1", optional = true}
