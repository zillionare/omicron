--- conflicted
+++ resolved
@@ -30,9 +30,5 @@
   - mkdocstrings:
       watch:
         - omicron
-<<<<<<< HEAD
   - search
-=======
-  - search
-  - autorefs
->>>>>>> 6f62c49d
+  - autorefs